--- conflicted
+++ resolved
@@ -73,13 +73,9 @@
     "requires external data mounted or cached"
 )
 
-<<<<<<< HEAD
-BADGE_PATH: Final[Path] = Path("docs") / "assets" / "coverage.svg"
-=======
 BADGE_PATH: Final[Path] = Path("../docs") / "assets" / "coverage.svg"
 CLIMATE_DATA_MOUNT_PATH_LINUX: Final[Path] = Path("/mnt/vmfileshare/ClimateData")
 CLIMATE_DATA_MOUNT_PATH_MACOS: Final[Path] = Path("/Volumes/vmfileshare/ClimateData")
->>>>>>> 7d7a6754
 
 TEST_RUN_PATH: Final[Path] = Path().absolute()
 TEST_FILE_PATH: Final[Path] = TEST_RUN_PATH / "tests"
