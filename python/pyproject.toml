--- conflicted
+++ resolved
@@ -38,13 +38,9 @@
     "dill>=0.3.8",
     "numpy>2",
     "rioxarray>=0.17.0",
-<<<<<<< HEAD
     "rasterio>=1.4.1",
-=======
-    "rasterio==1.4b1",
     "nc-time-axis>=1.4.1",
     "jupyter-cache>=1.0.0",
->>>>>>> 7ef6e5de
 ]
 
 [project.scripts]
