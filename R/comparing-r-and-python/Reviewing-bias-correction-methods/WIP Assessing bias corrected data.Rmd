--- conflicted
+++ resolved
@@ -172,35 +172,21 @@
 proj.raw.df.xy <- cbind(ukcp_c_xy, proj.raw.df2)
 
 
-<<<<<<< HEAD
-x <- 3:ncol(proj.raw.df.xy)
-proj.raw.df.g_ <- lapply(x, function(x){
-  i <- proj.raw.df.xy[,x]
-  mean <- mean(i, na.rm=T)
-  sd <- sd(i, na.rm=T)
-  data.frame(row.names=names(proj.raw.df.xy)[x],
-             mean=mean, 
-             sd.high=mean+sd,
-             sd.low=mean-sd)
-})
-
-proj.raw.df.g  <- proj.raw.df.g_ %>% purrr::reduce(rbind)
-
-names <- paste0("tasmax_", dmy_dash)
-=======
 proj.raw.df.g <- apply(proj.raw.df.xy[c(3:ncol(proj.raw.df.xy))], 2, function(i){
   mean <- mean(i, na.rm=T)
   sd <- sd(i, na.rm=T)
   data.frame(mean=mean, 
+
              sd.high=mean+sd,
              sd.low=mean-sd)
 })
 
+
 proj.raw.df.g  <- proj.raw.df.g %>% purrr::reduce(rbind)
 
 names <- paste0("tasmax_", dmy_dash)
 row.names(proj.raw.df.g) <- names
->>>>>>> e4630a0d
+
 proj.raw.df.g$dmy <- dmy_dash
 ```
 
@@ -216,7 +202,6 @@
   theme_bw() + ylab("Av daily max temp oC") + 
   ggtitle("'Raw' - tasmax daily") +
  scale_x_discrete(labels = NULL, breaks = NULL) + xlab("Day")
-<<<<<<< HEAD
 
 ```
 
@@ -241,9 +226,11 @@
 ```{r Raw trend seasonal}
 
 #Annotate season based on month index
+
 proj.raw.df.g$season <- ifelse(grepl("-12-|-01-|-02-", proj.raw.df.g$dmy), "Winter",
                       ifelse(grepl("-03-|-04-|-05-", proj.raw.df.g$dmy), "Spring",
                           ifelse(grepl("-06-|-07-|-08-", proj.raw.df.g$dmy), "Summer", "Autumn")))
+
 
 proj.raw.df.g$year <- as.numeric(sub("-.*", "", proj.raw.df.g$dmy))
 
@@ -272,8 +259,10 @@
 
 #Add in missing years for clearer plotting of trend
 dfg_sm <- seasonal.mean
+
 seas.miss <- rep(c("Spring", "Summer", "Autumn", "Winter"), 19)
 year.miss <- rep(2041:2059, each=4)
+
 add.s.y <- paste0(seas.miss, "_", year.miss)
 add.s.y <- c("Winter_2040", add.s.y)
 
@@ -339,130 +328,6 @@
 
 ```
 
-=======
-
-```
-
-
-
-##### 'Raw' trend daily 2060 - 2080
-
-```{r Raw trend 2}
-proj.raw.df.g2060 <- proj.raw.df.g[which(proj.raw.df.g$dmy>2059),]
-
-ggplot(proj.raw.df.g2060) + 
-  geom_ribbon(aes(x = 1:length(dmy), ymin = sd.low, ymax=sd.high), color="lightgrey", alpha=0.5) +
-  geom_line(aes(x=1:length(dmy), y=mean), color="cornflowerblue", group=1) +
-  theme_bw() + ylab("Av daily max temp oC") + 
-  ggtitle("'Raw' - tasmax daily") +
- scale_x_discrete(labels = NULL, breaks = NULL) + xlab("Day")
-
-```
-
-##### 'Raw' trend seasonal averages (full time series)
-
-```{r Raw trend seasonal}
-
-#Annotate season based on month index
-proj.raw.df.g$season <- ifelse(grepl("-12-|-1-|-2-", proj.raw.df.g$dmy), "Winter",
-                      ifelse(grepl("-3-|-4-|-5-", proj.raw.df.g$dmy), "Spring",
-                          ifelse(grepl("-6-|-7-|-8-", proj.raw.df.g$dmy), "Summer", "Autumn")))
-
-proj.raw.df.g$year <- as.numeric(sub("-.*", "", proj.raw.df.g$dmy))
-
-#Create a season_year var than considers the same Winter season across 2 years 
-## i.e. - Jan 2021 is considered as Winter 2020
-proj.raw.df.g$season_year <- ifelse(proj.raw.df.g$season != "Winter"| grepl("-12-", proj.raw.df.g$dmy), 
-                           paste0(proj.raw.df.g$season, "_", proj.raw.df.g$year), paste0(proj.raw.df.g$season,"_", proj.raw.df.g$year-1))
-
-
-#Calculate seasonal mean and SD
-seasonal.mean <- proj.raw.df.g %>% 
-  group_by(season_year) %>% mutate(mean.seasonal = mean(mean),
-                                    sd.high.seasonal = mean.seasonal + sd(mean),
-                                    sd.low.seasonal = mean.seasonal - sd(mean))
-
-#Remove daily vals to avoid confusion     
-seasonal.mean[c("mean", "sd.high", "sd.low")] <- NULL
-
-#Remove duplicate values
-seasonal.mean <- distinct(seasonal.mean, season_year, .keep_all=T) #160 seasons 
-
-```
-
-
-```{r Raw trend seasonal}
-
-#Add in missing years for clearer plotting of trend
-dfg_sm <- seasonal.mean
-seas.miss <- rep(c("Spring", "Summer", "Autumn", "Winter"), 20)
-year.miss <- rep(2041:2060, each=4)
-add.s.y <- paste0(seas.miss, "_", year.miss)
-add.s.y <- c("Winter_2040", add.s.y)
-
-dfg_sm <- plyr::rbind.fill(dfg_sm,
-                           data.frame(year=c(2040, year.miss),
-                                      season_year=add.s.y, 
-                                      mean.seasonal=NA,
-                                      sd.low.seasonal=NA,
-                                      sd.high.seasonal=NA))
-
-dfg_sm <- dfg_sm[order(dfg_sm$year),]
-```
-
-
-**'Raw' - seasonal**
-
-```{r Raw seasonal}
-
-ggplot(dfg_sm) + 
-  geom_ribbon(aes(x = 1:length(season_year), ymin = sd.low.seasonal, ymax=sd.high.seasonal), color="lightgrey", alpha=0.5) +
-  geom_line(aes(x=1:length(season_year), y=mean.seasonal), color="cornflowerblue", group=1) +
-  theme_bw() + ylab("Av daily max temp oC") + 
-  ggtitle("'Raw' - tasmax seasonal") + 
-  xlab("Season - Year") +
-  scale_x_discrete(labels = c(dfg_sm$season_year)) + 
-  theme(axis.text.x = element_text(angle = 270, vjust = 0.5, hjust=1))
-
-```
-
-
-**'Raw' - Winter only**
-
-```{r Raw seasonal winter}
-
-dfg_sm_w <- subset(dfg_sm, grepl("Winter", season_year))
-
-ggplot(dfg_sm_w) + 
-  geom_ribbon(aes(year, ymin = sd.low.seasonal, ymax=sd.high.seasonal), 
-              fill="lightblue3", alpha=0.5) +
-  geom_line(aes(year, y=mean.seasonal), color="lightblue4", group=1) +
-  theme_bw() + ylab("Av daily max temp oC") + 
-  ggtitle("'Raw' - tasmax seasonal - Winter only") + 
-  xlab("Year") +
-  theme(axis.text.x = element_text(angle = 90, vjust = 0.5, hjust=1))
-
-```
-
-
-**'Raw' - Summer only**
-
-```{r Raw seasonal winter}
-
-dfg_sm_s <- subset(dfg_sm, grepl("Summer", season_year))
-
-ggplot(dfg_sm_w) + 
-  geom_ribbon(aes(year, ymin = sd.low.seasonal, ymax=sd.high.seasonal), 
-              fill="lightblue3", alpha=0.5) +
-  geom_line(aes(year, y=mean.seasonal), color="lightblue4", group=1) +
-  theme_bw() + ylab("Av daily max temp oC") + 
-  ggtitle("'Raw' - tasmax seasonal - Winter only") + 
-  xlab("Year") +
-  theme(axis.text.x = element_text(angle = 90, vjust = 0.5, hjust=1))
-
-```
-
->>>>>>> e4630a0d
 
 #### **2aii. Delta method**
 
@@ -622,11 +487,7 @@
               fill="darkgoldenrod", alpha=0.5) +
   geom_line(aes(year, y=mean.seasonal), color="darkred", group=1) +
   theme_bw() + ylab("Av daily max temp oC") + 
-<<<<<<< HEAD
   ggtitle("Delta - tasmax seasonal - Summer only") + 
-=======
-  ggtitle("Delta - tasmax seasonal - Summer 2only") + 
->>>>>>> e4630a0d
   xlab("Year") +
   theme(axis.text.x = element_text(angle = 90, vjust = 0.5, hjust=1))
 
@@ -787,15 +648,7 @@
 **linear - Summer only**
 
 ```{r linear seasonal winter}
-
-dfg_sm_s <- subset(dfg_sm, grepl("Summer", season_year))
-
-ggplot(dfg_sm_w) + 
-  geom_ribbon(aes(year, ymin = sd.low.seasonal, ymax=sd.high.seasonal), 
-              fill="lightblue3", alpha=0.5) +
-  geom_line(aes(year, y=mean.seasonal), color="lightblue4", group=1) +
-  theme_bw() + ylab("Av daily max temp oC") + 
-  ggtitle("linear - tasmax seasonal - Summer 2only") + 
+  ggtitle("linear - tasmax seasonal - Summer only") + 
   xlab("Year") +
   theme(axis.text.x = element_text(angle = 90, vjust = 0.5, hjust=1))
 
@@ -803,12 +656,6 @@
 
 
 #### **2aii. Delta method**
-
-**cemthods** implements Delta Method based on: Beyer, R. and Krapp, M. and Manica, A.: An empirical evaluation of bias correction methods for palaeoclimate simulations (https://doi.org/10.5194/cp-16-1493-2020), which describes the methods as follows:
-
-*The delta method consists of adding the difference between past and present-day simulated climate to present-day observed climate. As such, the delta method assumes that local (i.e. grid-cell-specific) model biases are constant over time (Maraun and Widmann, 2018). For temperature variables (including terrestrial and marine mean annual temperatures and terrestrial temperature of the warmest and coldest months considered here), the bias in a geographical location x is given by the difference between present-day observed and simulated temperature* 
-
-*Precipitation is bounded below by zero and covers different orders of magnitude across different regions. A multiplicative rather than additive bias correction is therefore more common when applying the delta method for precipitation, which corresponds to applying the simulated relative change to the observations (Maraun and Widmann, 2018).*
 
 
 ```{r}
@@ -974,24 +821,21 @@
 ```
 
 
-#### **2aii. Delta method**
-
-**cemthods** implements Delta Method based on: Beyer, R. and Krapp, M. and Manica, A.: An empirical evaluation of bias correction methods for palaeoclimate simulations (https://doi.org/10.5194/cp-16-1493-2020), which describes the methods as follows:
-
-*The delta method consists of adding the difference between past and present-day simulated climate to present-day observed climate. As such, the delta method assumes that local (i.e. grid-cell-specific) model biases are constant over time (Maraun and Widmann, 2018). For temperature variables (including terrestrial and marine mean annual temperatures and terrestrial temperature of the warmest and coldest months considered here), the bias in a geographical location x is given by the difference between present-day observed and simulated temperature* 
-
-*Precipitation is bounded below by zero and covers different orders of magnitude across different regions. A multiplicative rather than additive bias correction is therefore more common when applying the delta method for precipitation, which corresponds to applying the simulated relative change to the observations (Maraun and Widmann, 2018).*
-
-
-```{r}
-delta <- debiased_data$debiased_delta_method_result
-nlyr(delta) #14400 -  correct number for 40Y * (12m*30d) - ie 14400 days
+#### **2aiii. Linear scaling method**
+
+**cemthods** implements 
+
+
+
+```{r}
+linear <- debiased_data$debiased_linear_method_result
+nlyr(linear) #14400 -  correct number for 40Y * (12m*30d) - ie 14400 days
 
 ```
 
 ```{r cache=T}
 names <- paste0("tasmax_", dmy_dash)
-df <- as.data.frame(delta, xy=T)
+df <- as.data.frame(linear, xy=T)
 
 n2 <- c("x", "y", names)
 names(df) <- n2
@@ -1012,39 +856,39 @@
 df.g$dmy <- dmy_dash
 ```
 
-##### Delta trend daily 2020 - 2040
-
-```{r delta trend 1}
+##### linear trend daily 2020 - 2040
+
+```{r linear trend 1}
 df.g2020 <- df.g[which(df.g$dmy<2060),]
 
 ggplot(df.g2020) + 
   geom_ribbon(aes(x = 1:length(dmy), ymin = sd.low, ymax=sd.high), color="lightgrey", alpha=0.5) +
   geom_line(aes(x=1:length(dmy), y=mean), color="cornflowerblue", group=1) +
   theme_bw() + ylab("Av daily max temp oC") + 
-  ggtitle("Delta - tasmax daily") +
+  ggtitle("linear - tasmax daily") +
  scale_x_discrete(labels = NULL, breaks = NULL) + xlab("Day")
 
 ```
 
 
 
-##### Delta trend daily 2060 - 2080
-
-```{r delta trend 2}
+##### linear trend daily 2060 - 2080
+
+```{r linear trend 2}
 df.g2060 <- df.g[which(df.g$dmy>2059),]
 
 ggplot(df.g2060) + 
   geom_ribbon(aes(x = 1:length(dmy), ymin = sd.low, ymax=sd.high), color="lightgrey", alpha=0.5) +
   geom_line(aes(x=1:length(dmy), y=mean), color="cornflowerblue", group=1) +
   theme_bw() + ylab("Av daily max temp oC") + 
-  ggtitle("Delta - tasmax daily") +
+  ggtitle("linear - tasmax daily") +
  scale_x_discrete(labels = NULL, breaks = NULL) + xlab("Day")
 
 ```
 
-##### Delta trend seasonal averages (full time series)
-
-```{r delta trend seasonal}
+##### linear trend seasonal averages (full time series)
+
+```{r linear trend seasonal}
 
 #Annotate season based on month index
 df.g$season <- ifelse(grepl("-12-|-1-|-2-", df.g$dmy), "Winter",
@@ -1074,7 +918,7 @@
 ```
 
 
-```{r delta trend seasonal}
+```{r linear trend seasonal}
 
 #Add in missing years for clearer plotting of trend
 dfg_sm <- seasonal.mean
@@ -1094,15 +938,15 @@
 ```
 
 
-**Delta - seasonal**
-
-```{r delta seasonal}
+**linear - seasonal**
+
+```{r linear seasonal}
 
 ggplot(dfg_sm) + 
   geom_ribbon(aes(x = 1:length(season_year), ymin = sd.low.seasonal, ymax=sd.high.seasonal), color="lightgrey", alpha=0.5) +
   geom_line(aes(x=1:length(season_year), y=mean.seasonal), color="cornflowerblue", group=1) +
   theme_bw() + ylab("Av daily max temp oC") + 
-  ggtitle("Delta - tasmax seasonal") + 
+  ggtitle("linear - tasmax seasonal") + 
   xlab("Season - Year") +
   scale_x_discrete(labels = c(dfg_sm$season_year)) + 
   theme(axis.text.x = element_text(angle = 270, vjust = 0.5, hjust=1))
@@ -1110,9 +954,9 @@
 ```
 
 
-**Delta - Winter only**
-
-```{r delta seasonal winter}
+**linear - Winter only**
+
+```{r linear seasonal winter}
 
 dfg_sm_w <- subset(dfg_sm, grepl("Winter", season_year))
 
@@ -1121,16 +965,16 @@
               fill="lightblue3", alpha=0.5) +
   geom_line(aes(year, y=mean.seasonal), color="lightblue4", group=1) +
   theme_bw() + ylab("Av daily max temp oC") + 
-  ggtitle("Delta - tasmax seasonal - Winter only") + 
+  ggtitle("linear - tasmax seasonal - Winter only") + 
   xlab("Year") +
   theme(axis.text.x = element_text(angle = 90, vjust = 0.5, hjust=1))
 
 ```
 
 
-**Delta - Summer only**
-
-```{r delta seasonal winter}
+**linear - Summer only**
+
+```{r linear seasonal winter}
 
 dfg_sm_s <- subset(dfg_sm, grepl("Summer", season_year))
 
@@ -1139,13 +983,11 @@
               fill="lightblue3", alpha=0.5) +
   geom_line(aes(year, y=mean.seasonal), color="lightblue4", group=1) +
   theme_bw() + ylab("Av daily max temp oC") + 
-  ggtitle("Delta - tasmax seasonal - Summer 2only") + 
+  ggtitle("linear - tasmax seasonal - Summer 2only") + 
   xlab("Year") +
   theme(axis.text.x = element_text(angle = 90, vjust = 0.5, hjust=1))
 
 ```
-
-
 
 #### **2aii. Delta method**
 
